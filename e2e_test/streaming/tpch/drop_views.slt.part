statement ok
drop materialized view tpch_q1;

statement ok
drop materialized view tpch_q2;

statement ok
drop materialized view tpch_q3;

# statement ok
# drop materialized view tpch_q4;

statement ok
drop materialized view tpch_q4;

statement ok
drop materialized view tpch_q5;

statement ok
drop materialized view tpch_q6;

statement ok
drop materialized view tpch_q7;

statement ok
drop materialized view tpch_q8;

statement ok
drop materialized view tpch_q9;

statement ok
drop materialized view tpch_q10;

statement ok
drop materialized view tpch_q11;

statement ok
drop materialized view tpch_q12;

statement ok
drop materialized view tpch_q13;

statement ok
drop materialized view tpch_q14;

statement ok
drop materialized view tpch_q17;

# statement ok
# drop materialized view tpch_q18;

statement ok
drop materialized view tpch_q19;

# statement ok
# drop materialized view tpch_q20;

statement ok
<<<<<<< HEAD
drop materialized view tpch_q18;

statement ok
drop materialized view tpch_q19;

statement ok
drop materialized view tpch_q20;

statement ok
=======
>>>>>>> b31b433f
drop materialized view tpch_q22;<|MERGE_RESOLUTION|>--- conflicted
+++ resolved
@@ -50,22 +50,13 @@
 # drop materialized view tpch_q18;
 
 statement ok
+drop materialized view tpch_q18;
+
+statement ok
 drop materialized view tpch_q19;
 
 # statement ok
 # drop materialized view tpch_q20;
 
 statement ok
-<<<<<<< HEAD
-drop materialized view tpch_q18;
-
-statement ok
-drop materialized view tpch_q19;
-
-statement ok
-drop materialized view tpch_q20;
-
-statement ok
-=======
->>>>>>> b31b433f
 drop materialized view tpch_q22;