syntax = "proto3";

package data;

import "common.proto";

option optimize_for = SPEED;

message IntervalUnit {
  int32 months = 1;
  int32 days = 2;
  int64 ms = 3;
}

message DataType {
  enum IntervalType {
    INVALID = 0;
    YEAR = 1;
    MONTH = 2;
    DAY = 3;
    HOUR = 4;
    MINUTE = 5;
    SECOND = 6;
    YEAR_TO_MONTH = 7;
    DAY_TO_HOUR = 8;
    DAY_TO_MINUTE = 9;
    DAY_TO_SECOND = 10;
    HOUR_TO_MINUTE = 11;
    HOUR_TO_SECOND = 12;
    MINUTE_TO_SECOND = 13;
  }
  enum TypeName {
    INT16 = 0;
    INT32 = 1;
    INT64 = 2;
    FLOAT = 3;
    DOUBLE = 4;
    BOOLEAN = 5;
    VARCHAR = 7;
    DECIMAL = 8;
    TIME = 9;
    TIMESTAMP = 10;
    INTERVAL = 11;
    DATE = 12;
    // Timestamp type with timezone
    TIMESTAMPZ = 13;
    STRUCT = 15;
    LIST = 16;
  }
  TypeName type_name = 1;
  // Data length for char.
  // Max data length for varchar.
  // Precision for time, decimal.
  uint32 precision = 2;
  // Scale for decimal.
  uint32 scale = 3;
  bool is_nullable = 4;
  IntervalType interval_type = 5;
  // For struct type, it represents all the fields in the struct.
  // For list type it only contains 1 element which is the inner item type of the List.
  // For example, `ARRAY<INTEGER>` will be represented as `vec![DataType::Int32]`.
  repeated DataType field_type = 6;
}

message StructArrayData {
  repeated Array children_array = 1;
  repeated DataType children_type = 2;
}

message ListArrayData {
  repeated uint32 offsets = 1;
  Array value = 2;
  DataType value_type = 3;
}

enum ArrayType {
  INT16 = 0;
  INT32 = 1;
  INT64 = 2;
  FLOAT32 = 3;
  FLOAT64 = 4;
  UTF8 = 5;
  BOOL = 6;
  DECIMAL = 7;
  DATE = 8;
  TIME = 9;
  TIMESTAMP = 10;
  INTERVAL = 11;
  STRUCT = 12;
  LIST = 13;
}

message Array {
  ArrayType array_type = 1;
  common.Buffer null_bitmap = 2;
  repeated common.Buffer values = 3;
  StructArrayData struct_array_data = 4;
  ListArrayData list_array_data = 5;
}

// New column proto def to replace fixed width column. This def
// aims to include all column type. Currently it do not support struct/array
// but capable of extending in future by add other fields.
message Column {
  Array array = 2;
}

message DataChunk {
  uint32 cardinality = 1;
  repeated Column columns = 2;
}

enum Op {
  INSERT = 0;
  DELETE = 1;
  UPDATE_INSERT = 2;
  UPDATE_DELETE = 3;
}

message StreamChunk {
  // for Column::from_protobuf(), may not need later
  uint32 cardinality = 1;
  repeated Op ops = 2;
  repeated Column columns = 3;
}

message Epoch {
  uint64 curr = 1;
  uint64 prev = 2;
}

<<<<<<< HEAD
message Barrier {
  Epoch epoch = 1;
  oneof mutation {
    StopMutation stop = 3;
    UpdateMutation update = 4;
    AddMutation add = 5;
    SourceChangeSplitMutation splits = 7;
  }
  bytes span = 6;
  bool is_sync = 8;
}

=======
>>>>>>> 7783be5f
message Terminate {}<|MERGE_RESOLUTION|>--- conflicted
+++ resolved
@@ -129,19 +129,4 @@
   uint64 prev = 2;
 }
 
-<<<<<<< HEAD
-message Barrier {
-  Epoch epoch = 1;
-  oneof mutation {
-    StopMutation stop = 3;
-    UpdateMutation update = 4;
-    AddMutation add = 5;
-    SourceChangeSplitMutation splits = 7;
-  }
-  bytes span = 6;
-  bool is_sync = 8;
-}
-
-=======
->>>>>>> 7783be5f
 message Terminate {}