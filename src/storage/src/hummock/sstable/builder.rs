// Copyright 2022 Singularity Data
//
// Licensed under the Apache License, Version 2.0 (the "License");
// you may not use this file except in compliance with the License.
// You may obtain a copy of the License at
//
// http://www.apache.org/licenses/LICENSE-2.0
//
// Unless required by applicable law or agreed to in writing, software
// distributed under the License is distributed on an "AS IS" BASIS,
// WITHOUT WARRANTIES OR CONDITIONS OF ANY KIND, either express or implied.
// See the License for the specific language governing permissions and
// limitations under the License.

<<<<<<< HEAD
use std::mem::size_of;

use bytes::{Bytes, BytesMut};
use risingwave_common::config::StorageConfig;
use risingwave_common::hash::VirtualNode;
use risingwave_hummock_sdk::key::user_key;
=======
use std::collections::BTreeMap;

use bytes::{BufMut, Bytes, BytesMut};
use risingwave_hummock_sdk::key::{get_table_id, user_key};
use risingwave_pb::hummock::VNodeBitmap;
>>>>>>> 5f3c6d4c

use super::bloom::Bloom;
use super::utils::CompressionAlgorithm;
use super::{
    BlockBuilder, BlockBuilderOptions, BlockMeta, SstableMeta, DEFAULT_BLOCK_SIZE,
    DEFAULT_ENTRY_SIZE, DEFAULT_RESTART_INTERVAL, VERSION,
};
use crate::hummock::value::HummockValue;
use crate::hummock::{HummockResult, SstableWriter};

pub const DEFAULT_SSTABLE_SIZE: usize = 4 * 1024 * 1024;
pub const DEFAULT_BLOOM_FALSE_POSITIVE: f64 = 0.1;
pub const SST_BITMAP_LIMIT: usize = 10;

#[derive(Clone, Debug)]
pub struct SSTableBuilderOptions {
    /// Approximate sstable capacity.
    pub capacity: usize,
    /// Approximate block capacity.
    pub block_capacity: usize,
    /// Restart point interval.
    pub restart_interval: usize,
    /// False positive probability of bloom filter.
    pub bloom_false_positive: f64,
    /// Compression algorithm.
    pub compression_algorithm: CompressionAlgorithm,
}

impl SSTableBuilderOptions {
    pub fn from_storage_config(options: &StorageConfig) -> SSTableBuilderOptions {
        SSTableBuilderOptions {
            capacity: options.sstable_size as usize,
            block_capacity: options.block_size as usize,
            restart_interval: DEFAULT_RESTART_INTERVAL,
            bloom_false_positive: options.bloom_false_positive,
            // TODO: Make this configurable.
            compression_algorithm: CompressionAlgorithm::None,
        }
    }
}

impl Default for SSTableBuilderOptions {
    fn default() -> Self {
        Self {
            capacity: DEFAULT_SSTABLE_SIZE,
            block_capacity: DEFAULT_BLOCK_SIZE,
            restart_interval: DEFAULT_RESTART_INTERVAL,
            bloom_false_positive: DEFAULT_BLOOM_FALSE_POSITIVE,
            compression_algorithm: CompressionAlgorithm::None,
        }
    }
}

pub const VNODE_BITS: usize = 8;
pub const VNODE_BITMAP_LEN: usize = 1 << (VNODE_BITS - 3);
pub struct SSTableBuilder {
    /// Options.
    options: SSTableBuilderOptions,
    /// Writer
    writer: SstableWriter,
    /// Current block builder.
    block_builder: Option<BlockBuilder>,
    /// Block metadata vec.
    block_metas: Vec<BlockMeta>,
    /// `table_id` -> Bitmaps of value meta.
    vnode_bitmaps: BTreeMap<u32, [u8; VNODE_BITMAP_LEN]>,
    /// Hashes of user keys.
    user_key_hashes: Vec<u32>,
    /// Bitmap of value meta.
    bitmap: [u8; VNODE_BITMAP_LEN],
    /// Last added full key.
    last_full_key: Bytes,
    key_count: usize,
}

impl SSTableBuilder {
    pub fn new(options: SSTableBuilderOptions, writer: SstableWriter) -> Self {
        Self {
            options: options.clone(),
            writer,
            block_builder: None,
            block_metas: Vec::with_capacity(options.capacity / options.block_capacity + 1),
            vnode_bitmaps: BTreeMap::new(),
            user_key_hashes: Vec::with_capacity(options.capacity / DEFAULT_ENTRY_SIZE + 1),
            bitmap: [0; VNODE_BITMAP_LEN],
            last_full_key: Bytes::default(),
            key_count: 0,
        }
    }

    /// Add kv pair to sstable.
    pub async fn add(&mut self, full_key: &[u8], value: HummockValue<&[u8]>) -> HummockResult<()> {
        // Rotate block builder if the previous one has been built.
        if self.block_builder.is_none() {
            self.last_full_key.clear();
            self.block_builder = Some(BlockBuilder::new(BlockBuilderOptions {
                capacity: self.options.capacity,
                restart_interval: self.options.restart_interval,
                compression_algorithm: self.options.compression_algorithm,
            }));
            self.block_metas.push(BlockMeta {
                offset: self.writer.written_len() as u32,
                len: 0,
                smallest_key: vec![],
            })
        }

        let block_builder = self.block_builder.as_mut().unwrap();

        // TODO: refine me
        let mut raw_value = BytesMut::default();
        let value_meta = value.encode(&mut raw_value) & ((1 << VNODE_BITS) - 1);
        let table_id = get_table_id(full_key);
        self.vnode_bitmaps
            .entry(table_id)
            .or_insert([0; VNODE_BITMAP_LEN])[(value_meta >> 3) as usize] |=
            1 << (value_meta & 0b111);
        let raw_value = raw_value.freeze();

        block_builder.add(full_key, &raw_value);

        let user_key = user_key(full_key);
        self.user_key_hashes.push(farmhash::fingerprint32(user_key));

        self.bitmap[(value_meta >> 3) as usize] |= 1 << (value_meta & 0b111);

        if self.last_full_key.is_empty() {
            self.block_metas.last_mut().unwrap().smallest_key = full_key.to_vec();
        }
        self.last_full_key = Bytes::copy_from_slice(full_key);

        if block_builder.approximate_len() >= self.options.block_capacity {
            self.build_block().await?;
        }
        self.key_count += 1;
        Ok(())
    }

    /// Finish building sst.
    ///
    /// Unlike most LSM-Tree implementations, sstable meta and data are encoded separately.
    /// Both meta and data has its own object (file).
    ///
    /// # Format
    ///
    /// data:
    ///
    /// ```plain
    /// | Block 0 | ... | Block N-1 | N (4B) |
    /// ```
<<<<<<< HEAD
    pub async fn finish(mut self) -> HummockResult<SstableMeta> {
=======
    pub fn finish(mut self) -> (Bytes, SstableMeta, Vec<VNodeBitmap>) {
>>>>>>> 5f3c6d4c
        let smallest_key = self.block_metas[0].smallest_key.clone();
        let largest_key = self.last_full_key.to_vec();
        self.build_block().await?;

        // Size of written bytes and a u32 size footer
        let estimated_size = (self.writer.written_len() + size_of::<u32>()) as u32;

        let meta = SstableMeta {
            block_metas: self.block_metas,
            bloom_filter: if self.options.bloom_false_positive > 0.0 {
                let bits_per_key = Bloom::bloom_bits_per_key(
                    self.user_key_hashes.len(),
                    self.options.bloom_false_positive,
                );
                Bloom::build_from_key_hashes(&self.user_key_hashes, bits_per_key).to_vec()
            } else {
                vec![]
            },
            bitmap: self.bitmap.to_vec(),
            estimated_size,
            key_count: self.key_count as u32,
            smallest_key,
            largest_key,
            version: VERSION,
        };

<<<<<<< HEAD
        self.writer.finish(&meta).await?;

        Ok(meta)
=======
        (
            self.buf.freeze(),
            meta,
            if self.vnode_bitmaps.len() > SST_BITMAP_LIMIT {
                vec![]
            } else {
                self.vnode_bitmaps
                    .iter()
                    .map(|(table_id, vnode_bitmap)| VNodeBitmap {
                        table_id: *table_id,
                        maplen: VNODE_BITMAP_LEN as u32,
                        bitmap: ::prost::alloc::vec::Vec::from(*vnode_bitmap),
                    })
                    .collect()
            },
        )
>>>>>>> 5f3c6d4c
    }

    pub fn approximate_len(&self) -> usize {
        self.writer.written_len()
            + self
                .block_builder
                .as_ref()
                .map(|b| b.approximate_len())
                .unwrap_or(0)
            + 4
    }

    async fn build_block(&mut self) -> HummockResult<()> {
        // Skip empty block.
        if self.block_builder.is_none() {
            return Ok(());
        }

        let block = self.block_builder.take().unwrap().build();
        self.block_metas.last_mut().unwrap().len = block.len() as u32;
        self.writer.write_block(block).await?;
        Ok(())
    }

    pub fn len(&self) -> usize {
        self.user_key_hashes.len()
    }

    pub fn is_empty(&self) -> bool {
        self.user_key_hashes.is_empty()
    }

    /// Returns true if we roughly reached capacity
    pub fn reach_capacity(&self) -> bool {
        self.approximate_len() >= self.options.capacity
    }
}

#[cfg(test)]
pub(super) mod tests {

    use futures::executor::block_on;

    use super::*;
    use crate::hummock::iterator::test_utils::mock_sstable_store;
    use crate::hummock::test_utils::{
        default_builder_opt_for_test, gen_default_test_sstable, test_key_of, test_value_of,
        TEST_KEYS_COUNT,
    };
    use crate::hummock::WriteCachePolicy;

    #[test]
    #[should_panic]
    fn test_empty() {
        let opt = SSTableBuilderOptions {
            capacity: 0,
            block_capacity: 4096,
            restart_interval: 16,
            bloom_false_positive: 0.1,
            compression_algorithm: CompressionAlgorithm::None,
        };

        let b = SSTableBuilder::new(
            opt,
            block_on(mock_sstable_store().new_sstable_writer(0x2333, WriteCachePolicy::Disable))
                .unwrap(),
        );
        block_on(b.finish()).unwrap();
    }

    #[tokio::test]
    async fn test_smallest_key_and_largest_key() {
        let opt = default_builder_opt_for_test();
        let mut b = SSTableBuilder::new(
            opt,
            mock_sstable_store()
                .new_sstable_writer(0x2333, WriteCachePolicy::Disable)
                .await
                .unwrap(),
        );

        for i in 0..TEST_KEYS_COUNT {
            block_on(b.add(&test_key_of(i), HummockValue::put(&test_value_of(i)))).unwrap();
        }

<<<<<<< HEAD
        let meta = block_on(b.finish()).unwrap();
=======
        let (_, meta, _) = b.finish();
>>>>>>> 5f3c6d4c

        assert_eq!(test_key_of(0), meta.smallest_key);
        assert_eq!(test_key_of(TEST_KEYS_COUNT - 1), meta.largest_key);
    }

    async fn test_with_bloom_filter(with_blooms: bool) {
        let key_count = 1000;

        let opts = SSTableBuilderOptions {
            capacity: 0,
            block_capacity: 4096,
            restart_interval: 16,
            bloom_false_positive: if with_blooms { 0.01 } else { 0.0 },
            compression_algorithm: CompressionAlgorithm::None,
        };

        // build remote table
        let sstable_store = mock_sstable_store();
        let table = gen_default_test_sstable(opts, 0, sstable_store).await;

        assert_eq!(table.has_bloom_filter(), with_blooms);
        for i in 0..key_count {
            let full_key = test_key_of(i);
            assert!(!table.surely_not_have_user_key(user_key(full_key.as_slice())));
        }
    }

    #[tokio::test]
    async fn test_bloom_filter() {
        test_with_bloom_filter(false).await;
        test_with_bloom_filter(true).await;
    }
}<|MERGE_RESOLUTION|>--- conflicted
+++ resolved
@@ -12,20 +12,13 @@
 // See the License for the specific language governing permissions and
 // limitations under the License.
 
-<<<<<<< HEAD
+use std::collections::BTreeMap;
 use std::mem::size_of;
 
 use bytes::{Bytes, BytesMut};
 use risingwave_common::config::StorageConfig;
-use risingwave_common::hash::VirtualNode;
-use risingwave_hummock_sdk::key::user_key;
-=======
-use std::collections::BTreeMap;
-
-use bytes::{BufMut, Bytes, BytesMut};
 use risingwave_hummock_sdk::key::{get_table_id, user_key};
 use risingwave_pb::hummock::VNodeBitmap;
->>>>>>> 5f3c6d4c
 
 use super::bloom::Bloom;
 use super::utils::CompressionAlgorithm;
@@ -176,11 +169,7 @@
     /// ```plain
     /// | Block 0 | ... | Block N-1 | N (4B) |
     /// ```
-<<<<<<< HEAD
-    pub async fn finish(mut self) -> HummockResult<SstableMeta> {
-=======
-    pub fn finish(mut self) -> (Bytes, SstableMeta, Vec<VNodeBitmap>) {
->>>>>>> 5f3c6d4c
+    pub async fn finish(mut self) -> HummockResult<(SstableMeta, Vec<VNodeBitmap>)> {
         let smallest_key = self.block_metas[0].smallest_key.clone();
         let largest_key = self.last_full_key.to_vec();
         self.build_block().await?;
@@ -207,13 +196,9 @@
             version: VERSION,
         };
 
-<<<<<<< HEAD
         self.writer.finish(&meta).await?;
 
-        Ok(meta)
-=======
-        (
-            self.buf.freeze(),
+        Ok((
             meta,
             if self.vnode_bitmaps.len() > SST_BITMAP_LIMIT {
                 vec![]
@@ -227,8 +212,7 @@
                     })
                     .collect()
             },
-        )
->>>>>>> 5f3c6d4c
+        ))
     }
 
     pub fn approximate_len(&self) -> usize {
@@ -314,11 +298,7 @@
             block_on(b.add(&test_key_of(i), HummockValue::put(&test_value_of(i)))).unwrap();
         }
 
-<<<<<<< HEAD
-        let meta = block_on(b.finish()).unwrap();
-=======
-        let (_, meta, _) = b.finish();
->>>>>>> 5f3c6d4c
+        let (meta, _) = b.finish().await.unwrap();
 
         assert_eq!(test_key_of(0), meta.smallest_key);
         assert_eq!(test_key_of(TEST_KEYS_COUNT - 1), meta.largest_key);
