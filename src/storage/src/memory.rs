// Copyright 2022 Singularity Data
//
// Licensed under the Apache License, Version 2.0 (the "License");
// you may not use this file except in compliance with the License.
// You may obtain a copy of the License at
//
// http://www.apache.org/licenses/LICENSE-2.0
//
// Unless required by applicable law or agreed to in writing, software
// distributed under the License is distributed on an "AS IS" BASIS,
// WITHOUT WARRANTIES OR CONDITIONS OF ANY KIND, either express or implied.
// See the License for the specific language governing permissions and
// limitations under the License.

use std::cmp::Reverse;
use std::collections::BTreeMap;
use std::future::Future;
use std::ops::Bound::{Excluded, Included, Unbounded};
use std::ops::{Bound, RangeBounds};
use std::sync::Arc;

use bytes::Bytes;
use lazy_static::lazy_static;
use risingwave_hummock_sdk::HummockEpoch;
use tokio::sync::Mutex;

use crate::storage_value::StorageValue;
use crate::store::*;
use crate::{define_state_store_associated_type, StateStore, StateStoreIter};

type TableInMemStorage = BTreeMap<KeyWithEpoch, Option<Bytes>>;
type KeyWithEpoch = (Bytes, Reverse<HummockEpoch>);

/// An in-memory state store
///
/// The in-memory state store is a [`BTreeMap`], which maps (key, epoch) to value. It never does GC,
/// so the memory usage will be high. At the same time, every time we create a new iterator on
/// `BTreeMap`, it will fully clone the map, so as to act as a snapshot. Therefore, in-memory state
/// store should never be used in production.
#[derive(Clone)]
pub struct MemoryStateStore {
    /// Stores table_id -> (key, epoch) -> user value. We currently don't consider value meta here.
    inner: Arc<Mutex<BTreeMap<StorageTableId, TableInMemStorage>>>,
}

impl Default for MemoryStateStore {
    fn default() -> Self {
        Self::new()
    }
}

fn to_bytes_range<R, B>(range: R) -> (Bound<KeyWithEpoch>, Bound<KeyWithEpoch>)
where
    R: RangeBounds<B> + Send,
    B: AsRef<[u8]>,
{
    let start = match range.start_bound() {
        Included(k) => Included((
            Bytes::copy_from_slice(k.as_ref()),
            Reverse(HummockEpoch::MAX),
        )),
        Excluded(k) => Excluded((Bytes::copy_from_slice(k.as_ref()), Reverse(0))),
        Unbounded => Unbounded,
    };
    let end = match range.end_bound() {
        Included(k) => Included((Bytes::copy_from_slice(k.as_ref()), Reverse(0))),
        Excluded(k) => Excluded((
            Bytes::copy_from_slice(k.as_ref()),
            Reverse(HummockEpoch::MAX),
        )),
        Unbounded => Unbounded,
    };
    (start, end)
}

impl MemoryStateStore {
    pub fn new() -> Self {
        Self {
            inner: Arc::new(Mutex::new(BTreeMap::new())),
        }
    }

    pub fn shared() -> Self {
        lazy_static! {
            static ref STORE: MemoryStateStore = MemoryStateStore::new();
        }
        STORE.clone()
    }
}

impl StateStore for MemoryStateStore {
    type Iter<'a> = MemoryStateStoreIter;

    define_state_store_associated_type!();

    fn get<'a>(&'a self, key: &'a [u8], epoch: HummockEpoch) -> Self::GetFuture<'_> {
        async move {
            let range_bounds = key.to_vec()..=key.to_vec();
            let res = self.scan(range_bounds, Some(1), epoch).await?;

            Ok(match res.as_slice() {
                [] => None,
                [(_, value)] => Some(value.clone()),
                _ => unreachable!(),
            })
        }
    }

    fn scan<R, B>(
        &self,
        key_range: R,
        limit: Option<usize>,
        epoch: HummockEpoch,
    ) -> Self::ScanFuture<'_, R, B>
    where
        R: RangeBounds<B> + Send,
        B: AsRef<[u8]> + Send,
    {
        async move {
            let mut data = vec![];
            if limit == Some(0) {
                return Ok(vec![]);
            }
            let inner = self.inner.lock().await;
            let byte_range = to_bytes_range(key_range);

            inner.values().for_each(|tree| {
                let mut last_key = None;
                for ((key, Reverse(key_epoch)), value) in tree.range(byte_range.clone()) {
                    if *key_epoch > epoch {
                        continue;
                    }
                    if Some(key) != last_key.as_ref() {
                        if let Some(value) = value {
                            data.push((key.clone(), value.clone()));
                        }
                        last_key = Some(key.clone());
                    }
                    if let Some(limit) = limit && data.len() >= limit {
                        break;
                    }
                }
            });

            Ok(data)
        }
    }

    fn reverse_scan<R, B>(
        &self,
        _key_range: R,
        _limit: Option<usize>,
        _epoch: HummockEpoch,
    ) -> Self::ReverseScanFuture<'_, R, B>
    where
        R: RangeBounds<B> + Send,
        B: AsRef<[u8]> + Send,
    {
        async move { unimplemented!() }
    }

    fn ingest_batch(
        &self,
        kv_pairs: Vec<(Bytes, StorageValue)>,
        epoch: HummockEpoch,
        table_id: StorageTableId,
    ) -> Self::IngestBatchFuture<'_> {
        async move {
<<<<<<< HEAD
            if !kv_pairs.is_empty() {
                let mut inner = self.inner.lock().await;
                #[allow(clippy::mutable_key_type)]
                // TODO: may want to use `Vec<u8>` as the key instead of `Bytes` to avoid warning on
                // `mutable_key_type`.
                let table_store = inner.entry(table_id).or_insert_with(BTreeMap::new);
                for (key, value) in kv_pairs {
                    table_store.insert((key, Reverse(epoch)), value.user_value);
                }
=======
            let mut inner = self.inner.lock().await;
            let mut size: u64 = 0;
            for (key, value) in kv_pairs {
                size += (key.len() + value.size()) as u64;
                inner.insert((key, Reverse(epoch)), value.user_value);
>>>>>>> 4f31c18e
            }
            Ok(size)
        }
    }

    fn replicate_batch(
        &self,
        _kv_pairs: Vec<(Bytes, StorageValue)>,
        _epoch: HummockEpoch,
    ) -> Self::ReplicateBatchFuture<'_> {
        async move { unimplemented!() }
    }

    fn iter<R, B>(&self, key_range: R, epoch: HummockEpoch) -> Self::IterFuture<'_, R, B>
    where
        R: RangeBounds<B> + Send,
        B: AsRef<[u8]> + Send,
    {
        async move {
            Ok(MemoryStateStoreIter::new(
                self.scan(key_range, None, epoch).await.unwrap().into_iter(),
            ))
        }
    }

    fn reverse_iter<R, B>(
        &self,
        _key_range: R,
        _epoch: HummockEpoch,
    ) -> Self::ReverseIterFuture<'_, R, B>
    where
        R: RangeBounds<B> + Send,
        B: AsRef<[u8]> + Send,
    {
        async move { unimplemented!() }
    }

    fn wait_epoch(
        &self,
        _epoch: HummockEpoch,
        _table_id: StorageTableId,
    ) -> Self::WaitEpochFuture<'_> {
        async move {
            // memory backend doesn't support wait for epoch, so this is a no-op.
            Ok(())
        }
    }

    fn sync(
        &self,
        _epoch: Option<HummockEpoch>,
        _table_id: Option<Vec<StorageTableId>>,
    ) -> Self::SyncFuture<'_> {
        async move {
            // memory backend doesn't support push to S3, so this is a no-op
            Ok(())
        }
    }
}

pub struct MemoryStateStoreIter {
    inner: std::vec::IntoIter<(Bytes, Bytes)>,
}

impl MemoryStateStoreIter {
    fn new(iter: std::vec::IntoIter<(Bytes, Bytes)>) -> Self {
        Self { inner: iter }
    }
}

impl StateStoreIter for MemoryStateStoreIter {
    type Item = (Bytes, Bytes);

    type NextFuture<'a> = impl Future<Output = crate::error::StorageResult<Option<Self::Item>>>;

    fn next(&mut self) -> Self::NextFuture<'_> {
        async move { Ok(self.inner.next()) }
    }
}

#[cfg(test)]
mod tests {
    use super::*;

    #[tokio::test]
    async fn test_snapshot_isolation() {
        let state_store = MemoryStateStore::new();
        state_store
            .ingest_batch(
                vec![
                    (
                        b"a".to_vec().into(),
                        StorageValue::new_default_put(b"v1".to_vec()),
                    ),
                    (
                        b"b".to_vec().into(),
                        StorageValue::new_default_put(b"v1".to_vec()),
                    ),
                ],
                0,
                GLOBAL_STORAGE_TABLE_ID,
            )
            .await
            .unwrap();
        state_store
            .ingest_batch(
                vec![
                    (
                        b"a".to_vec().into(),
                        StorageValue::new_default_put(b"v2".to_vec()),
                    ),
                    (b"b".to_vec().into(), StorageValue::new_default_delete()),
                ],
                1,
                GLOBAL_STORAGE_TABLE_ID,
            )
            .await
            .unwrap();
        assert_eq!(
            state_store.scan("a"..="b", None, 0).await.unwrap(),
            vec![
                (b"a".to_vec().into(), b"v1".to_vec().into()),
                (b"b".to_vec().into(), b"v1".to_vec().into())
            ]
        );
        assert_eq!(
            state_store.scan("a"..="b", Some(1), 0).await.unwrap(),
            vec![(b"a".to_vec().into(), b"v1".to_vec().into())]
        );
        assert_eq!(
            state_store.scan("a"..="b", None, 1).await.unwrap(),
            vec![(b"a".to_vec().into(), b"v2".to_vec().into())]
        );
        assert_eq!(
            state_store.get(b"a", 0).await.unwrap(),
            Some(b"v1".to_vec().into())
        );
        assert_eq!(
            state_store.get(b"b", 0).await.unwrap(),
            Some(b"v1".to_vec().into())
        );
        assert_eq!(state_store.get(b"c", 0).await.unwrap(), None);
        assert_eq!(
            state_store.get(b"a", 1).await.unwrap(),
            Some(b"v2".to_vec().into())
        );
        assert_eq!(state_store.get(b"b", 1).await.unwrap(), None);
        assert_eq!(state_store.get(b"c", 1).await.unwrap(), None);
    }
}<|MERGE_RESOLUTION|>--- conflicted
+++ resolved
@@ -166,7 +166,7 @@
         table_id: StorageTableId,
     ) -> Self::IngestBatchFuture<'_> {
         async move {
-<<<<<<< HEAD
+            let mut size: u64 = 0;
             if !kv_pairs.is_empty() {
                 let mut inner = self.inner.lock().await;
                 #[allow(clippy::mutable_key_type)]
@@ -174,15 +174,9 @@
                 // `mutable_key_type`.
                 let table_store = inner.entry(table_id).or_insert_with(BTreeMap::new);
                 for (key, value) in kv_pairs {
+                    size += (key.len() + value.size()) as u64;
                     table_store.insert((key, Reverse(epoch)), value.user_value);
                 }
-=======
-            let mut inner = self.inner.lock().await;
-            let mut size: u64 = 0;
-            for (key, value) in kv_pairs {
-                size += (key.len() + value.size()) as u64;
-                inner.insert((key, Reverse(epoch)), value.user_value);
->>>>>>> 4f31c18e
             }
             Ok(size)
         }
