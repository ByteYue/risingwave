// Copyright 2022 Singularity Data
//
// Licensed under the Apache License, Version 2.0 (the "License");
// you may not use this file except in compliance with the License.
// You may obtain a copy of the License at
//
// http://www.apache.org/licenses/LICENSE-2.0
//
// Unless required by applicable law or agreed to in writing, software
// distributed under the License is distributed on an "AS IS" BASIS,
// WITHOUT WARRANTIES OR CONDITIONS OF ANY KIND, either express or implied.
// See the License for the specific language governing permissions and
// limitations under the License.

use std::sync::Arc;

use parking_lot::lock_api::ArcRwLockReadGuard;
use parking_lot::{RawRwLock, RwLock};
use risingwave_common::catalog::{CatalogVersion, TableId};
use risingwave_common::error::ErrorCode::InternalError;
use risingwave_common::error::{Result, RwError};
use risingwave_pb::catalog::{
    Database as ProstDatabase, Schema as ProstSchema, Sink as ProstSink, Source as ProstSource,
    Table as ProstTable,
};
use risingwave_pb::stream_plan::StreamFragmentGraph;
use risingwave_rpc_client::MetaClient;
use tokio::sync::watch::Receiver;

use super::root_catalog::Catalog;
use super::DatabaseId;

pub type CatalogReadGuard = ArcRwLockReadGuard<RawRwLock, Catalog>;

/// [`CatalogReader`] can read catalog from local catalog and force the holder can not modify it.
#[derive(Clone)]
pub struct CatalogReader(Arc<RwLock<Catalog>>);
impl CatalogReader {
    pub fn new(inner: Arc<RwLock<Catalog>>) -> Self {
        CatalogReader(inner)
    }

    pub fn read_guard(&self) -> CatalogReadGuard {
        self.0.read_arc()
    }
}

///  [`CatalogWriter`] is for DDL (create table/schema/database), it will only send rpc to meta and
/// get the catalog version as response. then it will wait the local catalog to update to sync with
/// the version.
#[async_trait::async_trait]
pub trait CatalogWriter: Send + Sync {
    async fn create_database(&self, db_name: &str, owner: String) -> Result<()>;

    async fn create_schema(
        &self,
        db_id: DatabaseId,
        schema_name: &str,
        owner: String,
    ) -> Result<()>;

    async fn create_materialized_view(
        &self,
        table: ProstTable,
        graph: StreamFragmentGraph,
    ) -> Result<()>;

    async fn create_materialized_source(
        &self,
        source: ProstSource,
        table: ProstTable,
        graph: StreamFragmentGraph,
    ) -> Result<()>;

    async fn create_source(&self, source: ProstSource) -> Result<()>;

    async fn create_sink(&self, source: ProstSink) -> Result<()>;

    async fn drop_materialized_source(&self, source_id: u32, table_id: TableId) -> Result<()>;

    async fn drop_materialized_view(&self, table_id: TableId) -> Result<()>;

    async fn drop_source(&self, source_id: u32) -> Result<()>;

    async fn drop_sink(&self, sink_id: u32) -> Result<()>;

    async fn drop_database(&self, database_id: u32) -> Result<()>;

    async fn drop_schema(&self, schema_id: u32) -> Result<()>;
}

#[derive(Clone)]
pub struct CatalogWriterImpl {
    meta_client: MetaClient,
    catalog_updated_rx: Receiver<CatalogVersion>,
}

#[async_trait::async_trait]
impl CatalogWriter for CatalogWriterImpl {
    async fn create_database(&self, db_name: &str, owner: String) -> Result<()> {
        let (_, version) = self
            .meta_client
            .create_database(ProstDatabase {
                name: db_name.to_string(),
                id: 0,
                owner,
            })
            .await?;
        self.wait_version(version).await
    }

    async fn create_schema(
        &self,
        db_id: DatabaseId,
        schema_name: &str,
        owner: String,
    ) -> Result<()> {
        let (_, version) = self
            .meta_client
            .create_schema(ProstSchema {
                id: 0,
                name: schema_name.to_string(),
                database_id: db_id,
                owner,
            })
            .await?;
        self.wait_version(version).await
    }

    // TODO: maybe here to pass a materialize plan node
    async fn create_materialized_view(
        &self,
        table: ProstTable,
        graph: StreamFragmentGraph,
    ) -> Result<()> {
        let (_, version) = self
            .meta_client
            .create_materialized_view(table, graph)
            .await?;
        self.wait_version(version).await
    }

    async fn create_materialized_source(
        &self,
        source: ProstSource,
        table: ProstTable,
        graph: StreamFragmentGraph,
    ) -> Result<()> {
        let (_, _, version) = self
            .meta_client
            .create_materialized_source(source, table, graph)
            .await?;
        self.wait_version(version).await
    }

    async fn create_source(&self, source: ProstSource) -> Result<()> {
        let (_id, version) = self.meta_client.create_source(source).await?;
        self.wait_version(version).await
    }

<<<<<<< HEAD
    async fn create_sink(&self, sink: ProstSink) -> Result<()> {
        let (_id, version) = self.meta_client.create_sink(sink).await?;
        self.wait_version(version).await
=======
    async fn create_sink(&self, _sink: ProstSink) -> Result<()> {
        todo!();
>>>>>>> 06b3c11f
    }

    async fn drop_materialized_source(&self, source_id: u32, table_id: TableId) -> Result<()> {
        let version = self
            .meta_client
            .drop_materialized_source(source_id, table_id)
            .await?;
        self.wait_version(version).await
    }

    async fn drop_materialized_view(&self, table_id: TableId) -> Result<()> {
        let version = self.meta_client.drop_materialized_view(table_id).await?;
        self.wait_version(version).await
    }

    async fn drop_source(&self, source_id: u32) -> Result<()> {
        let version = self.meta_client.drop_source(source_id).await?;
        self.wait_version(version).await
    }

<<<<<<< HEAD
    async fn drop_sink(&self, sink_id: u32) -> Result<()> {
        let version = self.meta_client.drop_sink(sink_id).await?;
        self.wait_version(version).await
=======
    async fn drop_sink(&self, _sink_id: u32) -> Result<()> {
        todo!();
>>>>>>> 06b3c11f
    }

    async fn drop_schema(&self, schema_id: u32) -> Result<()> {
        let version = self.meta_client.drop_schema(schema_id).await?;
        self.wait_version(version).await
    }

    async fn drop_database(&self, database_id: u32) -> Result<()> {
        let version = self.meta_client.drop_database(database_id).await?;
        self.wait_version(version).await
    }
}

impl CatalogWriterImpl {
    pub fn new(meta_client: MetaClient, catalog_updated_rx: Receiver<CatalogVersion>) -> Self {
        Self {
            meta_client,
            catalog_updated_rx,
        }
    }

    async fn wait_version(&self, version: CatalogVersion) -> Result<()> {
        let mut rx = self.catalog_updated_rx.clone();
        while *rx.borrow_and_update() < version {
            rx.changed()
                .await
                .map_err(|e| RwError::from(InternalError(e.to_string())))?;
        }
        Ok(())
    }
}<|MERGE_RESOLUTION|>--- conflicted
+++ resolved
@@ -158,14 +158,12 @@
         self.wait_version(version).await
     }
 
-<<<<<<< HEAD
-    async fn create_sink(&self, sink: ProstSink) -> Result<()> {
-        let (_id, version) = self.meta_client.create_sink(sink).await?;
-        self.wait_version(version).await
-=======
+    // async fn create_sink(&self, sink: ProstSink) -> Result<()> {
+    //     let (_id, version) = self.meta_client.create_sink(sink).await?;
+    //     self.wait_version(version).await
+    // }
     async fn create_sink(&self, _sink: ProstSink) -> Result<()> {
         todo!();
->>>>>>> 06b3c11f
     }
 
     async fn drop_materialized_source(&self, source_id: u32, table_id: TableId) -> Result<()> {
@@ -186,14 +184,12 @@
         self.wait_version(version).await
     }
 
-<<<<<<< HEAD
-    async fn drop_sink(&self, sink_id: u32) -> Result<()> {
-        let version = self.meta_client.drop_sink(sink_id).await?;
-        self.wait_version(version).await
-=======
+    // async fn drop_sink(&self, sink_id: u32) -> Result<()> {
+    //     let version = self.meta_client.drop_sink(sink_id).await?;
+    //     self.wait_version(version).await
+    // }
     async fn drop_sink(&self, _sink_id: u32) -> Result<()> {
         todo!();
->>>>>>> 06b3c11f
     }
 
     async fn drop_schema(&self, schema_id: u32) -> Result<()> {
